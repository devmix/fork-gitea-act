package cmd

import (
	"path/filepath"

	log "github.com/sirupsen/logrus"
)

// Input contains the input for the root command
type Input struct {
	actor                              string
	workdir                            string
	workflowsPath                      string
	autodetectEvent                    bool
	eventPath                          string
	reuseContainers                    bool
	bindWorkdir                        bool
	secrets                            []string
	vars                               []string
	envs                               []string
	inputs                             []string
	platforms                          []string
	dryrun                             bool
	forcePull                          bool
	forceRebuild                       bool
	noOutput                           bool
	envfile                            string
	inputfile                          string
	secretfile                         string
	varfile                            string
	insecureSecrets                    bool
	defaultBranch                      string
	privileged                         bool
	usernsMode                         string
	containerArchitecture              string
	containerDaemonSocket              string
	containerOptions                   string
	noWorkflowRecurse                  bool
	useGitIgnore                       bool
	githubInstance                     string
	containerCapAdd                    []string
	containerCapDrop                   []string
	autoRemove                         bool
	artifactServerPath                 string
	artifactServerAddr                 string
	artifactServerPort                 string
	noCacheServer                      bool
	cacheServerPath                    string
	cacheServerAddr                    string
	cacheServerPort                    uint16
	jsonLogger                         bool
	noSkipCheckout                     bool
	remoteName                         string
	replaceGheActionWithGithubCom      []string
	replaceGheActionTokenWithGithubCom string
	matrix                             []string
	actionCachePath                    string
<<<<<<< HEAD
=======
	logPrefixJobID                     bool
>>>>>>> d5d85485
}

func (i *Input) resolve(path string) string {
	basedir, err := filepath.Abs(i.workdir)
	if err != nil {
		log.Fatal(err)
	}
	if path == "" {
		return path
	}
	if !filepath.IsAbs(path) {
		path = filepath.Join(basedir, path)
	}
	return path
}

// Envfile returns path to .env
func (i *Input) Envfile() string {
	return i.resolve(i.envfile)
}

// Secretfile returns path to secrets
func (i *Input) Secretfile() string {
	return i.resolve(i.secretfile)
}

func (i *Input) Varfile() string {
	return i.resolve(i.varfile)
}

// Workdir returns path to workdir
func (i *Input) Workdir() string {
	return i.resolve(".")
}

// WorkflowsPath returns path to workflow file(s)
func (i *Input) WorkflowsPath() string {
	return i.resolve(i.workflowsPath)
}

// EventPath returns the path to events file
func (i *Input) EventPath() string {
	return i.resolve(i.eventPath)
}

// Inputfile returns the path to the input file
func (i *Input) Inputfile() string {
	return i.resolve(i.inputfile)
}<|MERGE_RESOLUTION|>--- conflicted
+++ resolved
@@ -55,10 +55,7 @@
 	replaceGheActionTokenWithGithubCom string
 	matrix                             []string
 	actionCachePath                    string
-<<<<<<< HEAD
-=======
 	logPrefixJobID                     bool
->>>>>>> d5d85485
 }
 
 func (i *Input) resolve(path string) string {
