--- conflicted
+++ resolved
@@ -546,7 +546,6 @@
 	tjfi.runTest(context.Background(), t, &Config{Secrets: secrets, Env: env})
 }
 
-<<<<<<< HEAD
 func TestRunWithService(t *testing.T) {
 	if testing.Short() {
 		t.Skip("skipping integration test")
@@ -581,7 +580,8 @@
 
 	err = runner.NewPlanExecutor(plan)(ctx)
 	assert.NilError(t, err, workflowPath)
-=======
+}
+
 func TestRunActionInputs(t *testing.T) {
 	if testing.Short() {
 		t.Skip("skipping integration test")
@@ -601,7 +601,6 @@
 	}
 
 	tjfi.runTest(context.Background(), t, &Config{Inputs: inputs})
->>>>>>> 556fd20a
 }
 
 func TestRunEventPullRequest(t *testing.T) {
