--- conflicted
+++ resolved
@@ -17,24 +17,14 @@
 
 // Workflow is the structure of the files in .github/workflows
 type Workflow struct {
-<<<<<<< HEAD
 	File           string
 	Name           string            `yaml:"name"`
 	RawOn          yaml.Node         `yaml:"on"`
 	Env            map[string]string `yaml:"env"`
 	Jobs           map[string]*Job   `yaml:"jobs"`
 	Defaults       Defaults          `yaml:"defaults"`
+	RawConcurrency *RawConcurrency   `yaml:"concurrency"`
 	RawPermissions yaml.Node         `yaml:"permissions"`
-=======
-	File     string
-	Name     string            `yaml:"name"`
-	RawOn    yaml.Node         `yaml:"on"`
-	Env      map[string]string `yaml:"env"`
-	Jobs     map[string]*Job   `yaml:"jobs"`
-	Defaults Defaults          `yaml:"defaults"`
-
-	RawConcurrency *RawConcurrency `yaml:"concurrency"` // For Gitea
->>>>>>> 5da4954b
 }
 
 // On events for the workflow
