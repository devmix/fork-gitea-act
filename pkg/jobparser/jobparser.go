--- conflicted
+++ resolved
@@ -55,12 +55,7 @@
 				runsOn[i] = evaluator.Interpolate(v)
 			}
 			job.RawRunsOn = encodeRunsOn(runsOn)
-<<<<<<< HEAD
-			job.EraseNeeds() // there will be only one job in SingleWorkflow, it cannot have needs
 			swf := &SingleWorkflow{
-=======
-			ret = append(ret, &SingleWorkflow{
->>>>>>> 568f0537
 				Name:     workflow.Name,
 				RawOn:    workflow.RawOn,
 				Env:      workflow.Env,
