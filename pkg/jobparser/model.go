package jobparser

import (
	"bytes"
	"fmt"

	"github.com/nektos/act/pkg/model"
	"gopkg.in/yaml.v3"
)

// SingleWorkflow is a workflow with single job and single matrix
type SingleWorkflow struct {
	Name           string            `yaml:"name,omitempty"`
	RawOn          yaml.Node         `yaml:"on,omitempty"`
	Env            map[string]string `yaml:"env,omitempty"`
	RawJobs        yaml.Node         `yaml:"jobs,omitempty"`
	Defaults       Defaults          `yaml:"defaults,omitempty"`
	RawPermissions yaml.Node         `yaml:"permissions,omitempty"`
}

func (w *SingleWorkflow) Job() (string, *Job) {
	ids, jobs, _ := w.jobs()
	if len(ids) >= 1 {
		return ids[0], jobs[0]
	}
	return "", nil
}

func (w *SingleWorkflow) jobs() ([]string, []*Job, error) {
	ids, jobs, err := parseMappingNode[*Job](&w.RawJobs)
	if err != nil {
		return nil, nil, err
	}

	for _, job := range jobs {
		steps := make([]*Step, 0, len(job.Steps))
		for _, s := range job.Steps {
			if s != nil {
				steps = append(steps, s)
			}
		}
		job.Steps = steps
	}

	return ids, jobs, nil
}

func (w *SingleWorkflow) SetJob(id string, job *Job) error {
	m := map[string]*Job{
		id: job,
	}
	out, err := yaml.Marshal(m)
	if err != nil {
		return err
	}
	node := yaml.Node{}
	if err := yaml.Unmarshal(out, &node); err != nil {
		return err
	}
	if len(node.Content) != 1 || node.Content[0].Kind != yaml.MappingNode {
		return fmt.Errorf("can not set job: %q", out)
	}
	w.RawJobs = *node.Content[0]
	return nil
}

func (w *SingleWorkflow) Marshal() ([]byte, error) {
	return yaml.Marshal(w)
}

type Job struct {
	Name           string                    `yaml:"name,omitempty"`
	RawNeeds       yaml.Node                 `yaml:"needs,omitempty"`
	RawRunsOn      yaml.Node                 `yaml:"runs-on,omitempty"`
	Env            yaml.Node                 `yaml:"env,omitempty"`
	If             yaml.Node                 `yaml:"if,omitempty"`
	Steps          []*Step                   `yaml:"steps,omitempty"`
	TimeoutMinutes string                    `yaml:"timeout-minutes,omitempty"`
	Services       map[string]*ContainerSpec `yaml:"services,omitempty"`
	Strategy       Strategy                  `yaml:"strategy,omitempty"`
	RawContainer   yaml.Node                 `yaml:"container,omitempty"`
	Defaults       Defaults                  `yaml:"defaults,omitempty"`
	Outputs        map[string]string         `yaml:"outputs,omitempty"`
	Uses           string                    `yaml:"uses,omitempty"`
	With           map[string]interface{}    `yaml:"with,omitempty"`
	RawSecrets     yaml.Node                 `yaml:"secrets,omitempty"`
<<<<<<< HEAD
	RawPermissions yaml.Node                 `yaml:"permissions,omitempty"`
=======
	RawConcurrency *model.RawConcurrency     `yaml:"concurrency,omitempty"`
>>>>>>> 5da4954b
}

func (j *Job) Clone() *Job {
	if j == nil {
		return nil
	}
	return &Job{
		Name:           j.Name,
		RawNeeds:       j.RawNeeds,
		RawRunsOn:      j.RawRunsOn,
		Env:            j.Env,
		If:             j.If,
		Steps:          j.Steps,
		TimeoutMinutes: j.TimeoutMinutes,
		Services:       j.Services,
		Strategy:       j.Strategy,
		RawContainer:   j.RawContainer,
		Defaults:       j.Defaults,
		Outputs:        j.Outputs,
		Uses:           j.Uses,
		With:           j.With,
		RawSecrets:     j.RawSecrets,
<<<<<<< HEAD
		RawPermissions: j.RawPermissions,
=======
		RawConcurrency: j.RawConcurrency,
>>>>>>> 5da4954b
	}
}

func (j *Job) Needs() []string {
	return (&model.Job{RawNeeds: j.RawNeeds}).Needs()
}

func (j *Job) EraseNeeds() *Job {
	j.RawNeeds = yaml.Node{}
	return j
}

func (j *Job) RunsOn() []string {
	return (&model.Job{RawRunsOn: j.RawRunsOn}).RunsOn()
}

type Step struct {
	ID               string            `yaml:"id,omitempty"`
	If               yaml.Node         `yaml:"if,omitempty"`
	Name             string            `yaml:"name,omitempty"`
	Uses             string            `yaml:"uses,omitempty"`
	Run              string            `yaml:"run,omitempty"`
	WorkingDirectory string            `yaml:"working-directory,omitempty"`
	Shell            string            `yaml:"shell,omitempty"`
	Env              yaml.Node         `yaml:"env,omitempty"`
	With             map[string]string `yaml:"with,omitempty"`
	ContinueOnError  bool              `yaml:"continue-on-error,omitempty"`
	TimeoutMinutes   string            `yaml:"timeout-minutes,omitempty"`
}

// String gets the name of step
func (s *Step) String() string {
	if s == nil {
		return ""
	}
	return (&model.Step{
		ID:   s.ID,
		Name: s.Name,
		Uses: s.Uses,
		Run:  s.Run,
	}).String()
}

type ContainerSpec struct {
	Image       string            `yaml:"image,omitempty"`
	Env         map[string]string `yaml:"env,omitempty"`
	Ports       []string          `yaml:"ports,omitempty"`
	Volumes     []string          `yaml:"volumes,omitempty"`
	Options     string            `yaml:"options,omitempty"`
	Credentials map[string]string `yaml:"credentials,omitempty"`
	Cmd         []string          `yaml:"cmd,omitempty"`
}

type Strategy struct {
	FailFastString    string    `yaml:"fail-fast,omitempty"`
	MaxParallelString string    `yaml:"max-parallel,omitempty"`
	RawMatrix         yaml.Node `yaml:"matrix,omitempty"`
}

type Defaults struct {
	Run RunDefaults `yaml:"run,omitempty"`
}

type RunDefaults struct {
	Shell            string `yaml:"shell,omitempty"`
	WorkingDirectory string `yaml:"working-directory,omitempty"`
}

type WorkflowDispatchInput struct {
	Name        string   `yaml:"name"`
	Description string   `yaml:"description"`
	Required    bool     `yaml:"required"`
	Default     string   `yaml:"default"`
	Type        string   `yaml:"type"`
	Options     []string `yaml:"options"`
}

type Event struct {
	Name      string
	acts      map[string][]string
	schedules []map[string]string
	inputs    []WorkflowDispatchInput
}

func (evt *Event) IsSchedule() bool {
	return evt.schedules != nil
}

func (evt *Event) Acts() map[string][]string {
	return evt.acts
}

func (evt *Event) Schedules() []map[string]string {
	return evt.schedules
}

func (evt *Event) Inputs() []WorkflowDispatchInput {
	return evt.inputs
}

func parseWorkflowDispatchInputs(inputs map[string]interface{}) ([]WorkflowDispatchInput, error) {
	var results []WorkflowDispatchInput
	for name, input := range inputs {
		inputMap, ok := input.(map[string]interface{})
		if !ok {
			return nil, fmt.Errorf("invalid input: %v", input)
		}
		input := WorkflowDispatchInput{
			Name: name,
		}
		if desc, ok := inputMap["description"].(string); ok {
			input.Description = desc
		}
		if required, ok := inputMap["required"].(bool); ok {
			input.Required = required
		}
		if defaultVal, ok := inputMap["default"].(string); ok {
			input.Default = defaultVal
		}
		if inputType, ok := inputMap["type"].(string); ok {
			input.Type = inputType
		}
		if options, ok := inputMap["options"].([]string); ok {
			input.Options = options
		} else if options, ok := inputMap["options"].([]interface{}); ok {
			for _, option := range options {
				if opt, ok := option.(string); ok {
					input.Options = append(input.Options, opt)
				}
			}
		}

		results = append(results, input)
	}
	return results, nil
}

func ReadWorkflowRawConcurrency(content []byte) (*model.RawConcurrency, error) {
	w := new(model.Workflow)
	err := yaml.NewDecoder(bytes.NewReader(content)).Decode(w)
	return w.RawConcurrency, err
}

func EvaluateConcurrency(rc *model.RawConcurrency, jobID string, job *Job, gitCtx map[string]any, results map[string]*JobResult, vars map[string]string, inputs map[string]any) (string, bool, error) {
	actJob := &model.Job{}
	if job != nil {
		actJob.Strategy = &model.Strategy{
			FailFastString:    job.Strategy.FailFastString,
			MaxParallelString: job.Strategy.MaxParallelString,
			RawMatrix:         job.Strategy.RawMatrix,
		}
		actJob.Strategy.FailFast = actJob.Strategy.GetFailFast()
		actJob.Strategy.MaxParallel = actJob.Strategy.GetMaxParallel()
	}

	matrix := make(map[string]any)
	matrixes, err := actJob.GetMatrixes()
	if err != nil {
		return "", false, err
	}
	if len(matrixes) > 0 {
		matrix = matrixes[0]
	}

	evaluator := NewExpressionEvaluator(NewInterpeter(jobID, actJob, matrix, toGitContext(gitCtx), results, vars, inputs))
	group := evaluator.Interpolate(rc.Group)
	cancelInProgress := evaluator.Interpolate(rc.CancelInProgress)
	return group, cancelInProgress == "true", nil
}

func toGitContext(input map[string]any) *model.GithubContext {
	gitContext := &model.GithubContext{
		EventPath:        asString(input["event_path"]),
		Workflow:         asString(input["workflow"]),
		RunID:            asString(input["run_id"]),
		RunNumber:        asString(input["run_number"]),
		Actor:            asString(input["actor"]),
		Repository:       asString(input["repository"]),
		EventName:        asString(input["event_name"]),
		Sha:              asString(input["sha"]),
		Ref:              asString(input["ref"]),
		RefName:          asString(input["ref_name"]),
		RefType:          asString(input["ref_type"]),
		HeadRef:          asString(input["head_ref"]),
		BaseRef:          asString(input["base_ref"]),
		Token:            asString(input["token"]),
		Workspace:        asString(input["workspace"]),
		Action:           asString(input["action"]),
		ActionPath:       asString(input["action_path"]),
		ActionRef:        asString(input["action_ref"]),
		ActionRepository: asString(input["action_repository"]),
		Job:              asString(input["job"]),
		RepositoryOwner:  asString(input["repository_owner"]),
		RetentionDays:    asString(input["retention_days"]),
	}

	event, ok := input["event"].(map[string]any)
	if ok {
		gitContext.Event = event
	}

	return gitContext
}

func ParseRawOn(rawOn *yaml.Node) ([]*Event, error) {
	switch rawOn.Kind {
	case yaml.ScalarNode:
		var val string
		err := rawOn.Decode(&val)
		if err != nil {
			return nil, err
		}
		return []*Event{
			{Name: val},
		}, nil
	case yaml.SequenceNode:
		var val []interface{}
		err := rawOn.Decode(&val)
		if err != nil {
			return nil, err
		}
		res := make([]*Event, 0, len(val))
		for _, v := range val {
			switch t := v.(type) {
			case string:
				res = append(res, &Event{Name: t})
			default:
				return nil, fmt.Errorf("invalid type %T", t)
			}
		}
		return res, nil
	case yaml.MappingNode:
		events, triggers, err := parseMappingNode[yaml.Node](rawOn)
		if err != nil {
			return nil, err
		}
		res := make([]*Event, 0, len(events))
		for i, k := range events {
			v := triggers[i]
			switch v.Kind {
			case yaml.ScalarNode:
				res = append(res, &Event{
					Name: k,
				})
			case yaml.SequenceNode:
				var t []interface{}
				err := v.Decode(&t)
				if err != nil {
					return nil, err
				}
				schedules := make([]map[string]string, len(t))
				if k == "schedule" {
					for i, tt := range t {
						vv, ok := tt.(map[string]interface{})
						if !ok {
							return nil, fmt.Errorf("unknown on type(schedule): %#v", v)
						}
						schedules[i] = make(map[string]string, len(vv))
						for k, vvv := range vv {
							var ok bool
							if schedules[i][k], ok = vvv.(string); !ok {
								return nil, fmt.Errorf("unknown on type(schedule): %#v", v)
							}
						}
					}
				}

				if len(schedules) == 0 {
					schedules = nil
				}
				res = append(res, &Event{
					Name:      k,
					schedules: schedules,
				})
			case yaml.MappingNode:
				acts := make(map[string][]string, len(v.Content)/2)
				var inputs []WorkflowDispatchInput
				expectedKey := true
				var act string
				for _, content := range v.Content {
					if expectedKey {
						if content.Kind != yaml.ScalarNode {
							return nil, fmt.Errorf("key type not string: %#v", content)
						}
						act = ""
						err := content.Decode(&act)
						if err != nil {
							return nil, err
						}
					} else {
						switch content.Kind {
						case yaml.SequenceNode:
							var t []string
							err := content.Decode(&t)
							if err != nil {
								return nil, err
							}
							acts[act] = t
						case yaml.ScalarNode:
							var t string
							err := content.Decode(&t)
							if err != nil {
								return nil, err
							}
							acts[act] = []string{t}
						case yaml.MappingNode:
							if k != "workflow_dispatch" || act != "inputs" {
								return nil, fmt.Errorf("map should only for workflow_dispatch but %s: %#v", act, content)
							}

							var key string
							for i, vv := range content.Content {
								if i%2 == 0 {
									if vv.Kind != yaml.ScalarNode {
										return nil, fmt.Errorf("key type not string: %#v", vv)
									}
									key = ""
									if err := vv.Decode(&key); err != nil {
										return nil, err
									}
								} else {
									if vv.Kind != yaml.MappingNode {
										return nil, fmt.Errorf("key type not map(%s): %#v", key, vv)
									}

									input := WorkflowDispatchInput{}
									if err := vv.Decode(&input); err != nil {
										return nil, err
									}
									input.Name = key
									inputs = append(inputs, input)
								}
							}
						default:
							return nil, fmt.Errorf("unknown on type: %#v", content)
						}
					}
					expectedKey = !expectedKey
				}
				if len(inputs) == 0 {
					inputs = nil
				}
				if len(acts) == 0 {
					acts = nil
				}
				res = append(res, &Event{
					Name:   k,
					acts:   acts,
					inputs: inputs,
				})
			default:
				return nil, fmt.Errorf("unknown on type: %v", v.Kind)
			}
		}
		return res, nil
	default:
		return nil, fmt.Errorf("unknown on type: %v", rawOn.Kind)
	}
}

// parseMappingNode parse a mapping node and preserve order.
func parseMappingNode[T any](node *yaml.Node) ([]string, []T, error) {
	if node.Kind != yaml.MappingNode {
		return nil, nil, fmt.Errorf("input node is not a mapping node")
	}

	var scalars []string
	var datas []T
	expectKey := true
	for _, item := range node.Content {
		if expectKey {
			if item.Kind != yaml.ScalarNode {
				return nil, nil, fmt.Errorf("not a valid scalar node: %v", item.Value)
			}
			scalars = append(scalars, item.Value)
			expectKey = false
		} else {
			var val T
			if err := item.Decode(&val); err != nil {
				return nil, nil, err
			}
			datas = append(datas, val)
			expectKey = true
		}
	}

	if len(scalars) != len(datas) {
		return nil, nil, fmt.Errorf("invalid definition of on: %v", node.Value)
	}

	return scalars, datas, nil
}

func asString(v interface{}) string {
	if v == nil {
		return ""
	} else if s, ok := v.(string); ok {
		return s
	}
	return ""
}<|MERGE_RESOLUTION|>--- conflicted
+++ resolved
@@ -84,11 +84,8 @@
 	Uses           string                    `yaml:"uses,omitempty"`
 	With           map[string]interface{}    `yaml:"with,omitempty"`
 	RawSecrets     yaml.Node                 `yaml:"secrets,omitempty"`
-<<<<<<< HEAD
+	RawConcurrency *model.RawConcurrency     `yaml:"concurrency,omitempty"`
 	RawPermissions yaml.Node                 `yaml:"permissions,omitempty"`
-=======
-	RawConcurrency *model.RawConcurrency     `yaml:"concurrency,omitempty"`
->>>>>>> 5da4954b
 }
 
 func (j *Job) Clone() *Job {
@@ -111,11 +108,8 @@
 		Uses:           j.Uses,
 		With:           j.With,
 		RawSecrets:     j.RawSecrets,
-<<<<<<< HEAD
+		RawConcurrency: j.RawConcurrency,
 		RawPermissions: j.RawPermissions,
-=======
-		RawConcurrency: j.RawConcurrency,
->>>>>>> 5da4954b
 	}
 }
 
